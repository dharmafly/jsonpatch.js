--- conflicted
+++ resolved
@@ -48,62 +48,4 @@
 
 exclude: ['README.md', 'assets', 'FiddlerRules.farx']
 
-<<<<<<< HEAD
-########### END master _config.yml ##################
-=======
-
-#################################
-## config details for dharmafly-docs gh-pages branch
-
-## THESE MUST BE REMOVED BEFORE COMMITTING TO MASTER
-
-
-# The project
-project_name: Dharmafly Docs
-# Version number as a string
-version: '1.0'
-project_url: https://github.com/dharmafly/dharmafly-docs
-
-# Site theme (options: forest, ocean, horus, seagrass, sundae, slate)
-theme: horus
-
-
-############ Options
-
-# URLs
-download_links:
-  - text: Dharmafly Docs
-    subtext: v{{ version }}
-    href: https://github.com/dharmafly/dharmafly-docs/zipball/gh-pages
-    title: zipped
-  - text: Dharmafly Docs
-    subtext: v{{ version }}.min
-    href: https://github.com/dharmafly/dharmafly-docs/downloads
-    title: minified, gzipped
-twitter_url: https://twitter.com/dharmafly
-
-# Primary language or technology (options: javascript, css, html5)
-lang: html5
-
-# Documentation site scripts
-scripts:
-- src: //ajax.googleapis.com/ajax/libs/jquery/1.7.1/jquery.min.js
-- src: https://raw.github.com/dharmafly/jquery.promises/master/image.js
-- src: https://raw.github.com/dharmafly/jquery.promises/master/timer.js
-
-# Footer quote
-quote:
-  quote: Ink is better than the best memory.
-  cite: Chinese proverb
-
-# Site analytics
-ga_id:
-
-# Page names
-# Do not update the paths.
-sections:
- - path: /index.html
-   name: Overview
- - path: /reference/index.html
-   name: Reference
->>>>>>> 9ab99c29
+########### END master _config.yml ##################