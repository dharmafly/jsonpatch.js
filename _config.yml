--- conflicted
+++ resolved
@@ -3,13 +3,8 @@
 GITHUB_CURRENT_VERSION: 1.0
 GITHUB_PROJECT_URL: https://github.com/dharmafly/dharmafly-docs
 
-<<<<<<< HEAD
-# Site theme (options: forest, ocean, horus, seagrass, sundae)
+# Site theme (options: forest, ocean, horus, seagrass, sundae, slate)
 THEME: forest
-=======
-# Site theme (options: forest, ocean, horus, seagrass, sundae, slate)
-THEME: horus
->>>>>>> 4ce589aa
 
 
 ############ Options
