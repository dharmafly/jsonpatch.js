--- conflicted
+++ resolved
@@ -1,41 +1,3 @@
-<<<<<<< HEAD
-# Your project's details
-PROJECT_NAME: jsonpatch.js
-GITHUB_CURRENT_VERSION: 1.0
-GITHUB_PROJECT_URL: https://github.com/dharmafly/jsonpatch.js
-
-# The style for your site (options: forest, ocean)
-THEME: forest
-
-############ Optional extras
-
-GITHUB_ZIP_URL: https://github.com/dharmafly/jsonpatch.js/zipball/gh-pages
-TWITTER_PROJECT_URL: https://twitter.com/dharmafly
-
-# options: javascript, css, html5
-LANG: javascript
-
-# Add your project's scripts here to be available to any examples
-SCRIPTS:
-- src: https://raw.github.com/dharmafly/jsonpatch.js/master/lib/jsonpatch.js
-
-REFERENCE_LINK_TEXT: "Complete documentation can be found here:"
-
-# A quote to add at the footer of your project page
-QUOTE:
-  quote: Ink is better than the best memory.
-  cite: Chinese proverb
-
-# Your google analytics id
-GA_ID:
-
-##############
-
-# Page names -- paths should not be updated and
-# are currently hard-coded to match directory names / site categories.
-# (They're here as placeholders for future work to
-# allow new sections to be dynamically created)
-=======
 #####################################
 # master _config.yml
 
@@ -52,7 +14,6 @@
 scripts:
 quote:
 ga_id:
->>>>>>> d3cd5bfa
 sections:
  - path: /index.html
    name: Overview
