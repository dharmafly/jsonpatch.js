body {
	font: 62.5%/1 Lato, serif;
	padding: 0;
	margin: 0;
	color: {{ page.copy_colour }};
    background: {{ page.body_background_colour }};
    background-image: url(./img/tile.png);
    background-image: url(./img/tile.png) -moz-linear-gradient(left, {{ page.body_background_colour }} 0%, {{ page.background_mid_stop }} 50%, {{ page.body_background_colour }} 100%);
    background-image: url(./img/tile.png) -webkit-gradient(linear, left top, right top, color-stop(0%,{{ page.body_background_colour }}), color-stop(50%,{{ page.background_mid_stop }}), color-stop(100%,{{ page.body_background_colour }}));
    background-image: url(./img/tile.png) -webkit-linear-gradient(left, {{ page.body_background_colour }} 0%,{{ page.background_mid_stop }} 50%,{{ page.body_background_colour }} 100%);
    background-image: url(./img/tile.png) -o-linear-gradient(left, {{ page.body_background_colour }} 0%,{{ page.background_mid_stop }} 50%,{{ page.body_background_colour }} 100%);
    background-image: url(./img/tile.png) -ms-linear-gradient(left, {{ page.body_background_colour }} 0%,{{ page.background_mid_stop }} 50%,{{ page.body_background_colour }} 100%);
    background-image: url(./img/tile.png) linear-gradient(left, {{ page.body_background_colour }} 0%,{{ page.background_mid_stop }} 50%,{{ page.body_background_colour }} 100%);
}

i, em {
    font-family: "Lato italic", serif;
}

a {
	color: {{ page.copy_colour }};
  text-decoration:underline;
}

a:hover,
a:focus,
a:active {
  color:{{ page.link_colour }};
  text-decoration:none;
}

h1, h2, h3, h4, h5, h6, p, pre, ul, ol {
	font-size: 1em;
	font-weight: normal;
	margin: 0;
	padding: 0;
}

h1, h2 {
	font-family: {{ page.font }}, "Helvetica Neue";
	font-weight: 400;
	margin-bottom: 0.75em;
}

h1 {
	font-size: 2.6em;
}

h2 {
	font-size: 1.8em;
	margin-top: 1.5em;
	margin-bottom: 1em;
}

h3 {
	font-size: 2.2em;
}

p, li {
	font-size: 1.6em;
	line-height: 1.3em;
}

p, ul, ol {
	margin-bottom: 1em;
}

li {
	margin-bottom: 0.2em;
}

li li, li p {
	font-size: 1em;
}

ul {
	list-style-type: none;
}

ul li {
	padding-left: 0;
}

hr {
    border:0;
    border-bottom: 1px solid {{ page.greyed_out }};
    margin: 2em 0 3em 0;
}

code {
	font-family: Inconsolata, monospace;
	font-size: 1em;
	padding: 2px 3px;
	color: {{ page.code_colour }};
}

pre code .keyword              { color: #FAB204; }
pre code .string, pre code .regexp { color: #E6DB74; }
pre code .class, pre code .special { color: #F8F8F2; }
pre code .number               { color: #CAE4FF; }
pre code .comment              { color: #75715E; }

.content section:after, .cf:after {
	content: ".";
	display: block;
	clear: both;
	visibility: hidden;
	line-height: 0;
	height: 0;
}


pre {
	font-size: 10px; /* Fixes odd issue in FF */
	overflow: auto;
	overflow-y: hidden;
	-webkit-tab-size: 2;
	-moz-tab-size: 2;
	-o-tab-size: 2;
	tab-size: 2;
	margin: 0 -2em 2em;
	padding: 1.5em 3em;
	border: 10px solid {{ page.content_bg_colour }};
    border-radius: 17px;
    -webkit-box-shadow: 4px 4px 5px rgba(0, 0, 0, 0.45) inset;
    -moz-box-shadow:    4px 4px 5px rgba(0, 0, 0, 0.45) inset;
    -o-box-shadow:    4px 4px 5px rgba(0, 0, 0, 0.45) inset;
    box-shadow:         4px 4px 5px rgba(0, 0, 0, 0.45) inset;
}

pre code {
	position: relative;
	padding: 0;
	display: block;
	border-radius: 0;
	border: 0;
	font-size: 1.6em;
	line-height: 1.2em;
  color: #F8F8F2;
}

header {
  background : url(./img/tile.png);
}

header,
footer {
	background-color: {{ page.lowlight_background }};
	color: {{ page.highlight_colour }};
	text-align: center;
}

header h1 {
	font-size: 4.2em;
	margin: 0;
    padding: 0.23em;
}

header a,
header a:hover,
header a:focus,
header a:active,
footer a {
    color: {{ page.highlight_colour }};
    text-decoration: none;
}

footer p {
	margin: 0;
}

#navigation {
	display: block;
  text-transform: uppercase;
	margin: 0;
	padding: 1em;
	border-bottom: 1px {{ page.lowlight_border }} solid;
	border-top: 1px {{ page.lowlight_border }} solid;
	text-align: left;
	overflow: hidden;
}

#navigation.show-subnav-button {
  padding-bottom:0.5em;
}

section.overview {
  padding:2em 3.5em;
  border-radius: 7px;
}

pre, code {
  color: {{ page.code_colour }};
	background-color: {{ page.code_background }};
}

#navigation, section.overview {
	background-color: {{ page.lowlight_background }};
  color:{{ page.lowlight_colour }};
}

#navigation a,
section.overview a {
  color:{{ page.lowlight_colour }};
  -webkit-transition : color 0.1s ease-in;
  -moz-transition : color 0.1s ease-in;
  -o-transition : color 0.1s ease-in;
  transition : color 0.1s ease-in;
}


#navigation a:hover,
#navigation a:focus,
#navigation a:active,
section.overview a:hover,
section.overview a:focus,
section.overview a:active {
    color:{{ page.link_colour }};
    -webkit-transition : color 0.1s ease-in;
    -moz-transition : color 0.1s ease-in;
    -o-transition : color 0.1s ease-in;
    transition : color 0.1s ease-in;
}

#navigation.float {
	z-index: 101;
	position: fixed;
	top: 0;
	left: 0;
	right: 0;
	margin: 0;
	box-shadow: 1px 1px 6px rgba(0, 0, 0, 0.3);
}

#navigation.float h1 {
    text-transform: none;
    margin:  0;
    padding-right: 1em;
    float: left;
    font-size: 1.8em;
    color: {{ page.highlight_colour }};
    border-right:1px solid {{ page.nav_border_colour }};
    display: none; /* only shown above 35em */
}

#navigation.float h1 a {
    color: {{ page.highlight_colour }};
}

#navigation[hidden] {
	display: none;
}

#navigation ul {
	margin-bottom: 0;
}

#navigation li {
  display: inline;
  padding-left: 1em;
  padding-right: 1em;
  border-left:1px solid {{ page.nav_border_colour }};
  border-right:1px solid {{ page.nav_border_colour }};
  border-left-width:0;
  float: none;
}

#navigation li:last-child{
  border-right-width:0;
}

#navigation a {
	text-decoration: none;
}

#subnav {
    position: absolute;
    left: -42em;
    text-align: right;
    width: 40em;
}

#subnav.float {
    position: fixed;
    top: 6em;
    /* calculate left offset dynamically */
}


aside,
#subnav,
#subnav.off-left  {
    // margin-left : -100%;
}

#subnav,
#subnav.off-left  {
    opacity: 0;
}

#subnav.show-nav {
    // margin-left : 0;
    opacity : 1;
    -webkit-transition: opacity 300ms ease-in-out;
    -moz-transition opacity: margin-left 300ms ease-in-out;
    -o-transition: opacity 300ms ease-in-out;
    -ms-transition: opacity 300ms ease-in-out;
    transition: opacity 300ms ease-in-out;
}

#subnav li {
    margin: 0;
    padding: 0.8em 0 0.5em 0;
}

#subnav a {
    text-decoration: none;
    padding: 0 1.25em 0.55em 1em;
    background: transparent no-repeat 0em 1.2em;
    background-image: url('data:image/svg+xml;base64,{{ page.subnav_underline }}');
    -webkit-transition: background-position 0.3s ease-out, color 0.3s ease-out;
    -moz-transition: background-position 0.3s ease-out, color 0.3s ease-out;
    -o-transition: background-position 0.3s ease-out, color 0.3s ease-out;
    transition: background-position 0.3s ease-out, color 0.3s ease-out;
}

#subnav a:hover {
    background-position: 4em 1.2em;
    -webkit-transition: background-position 0.3s ease-out, color 0.3s ease-out;
    -moz-transition: background-position 0.3s ease-out, color 0.3s ease-out;
    -o-transition: background-position 0.3s ease-out, color 0.3s ease-out;2
    transition: background-position 0.3s ease-out, color 0.3s ease-out;
}

aside,
section {
	margin: 0 3.5em 3.5em;
}

section.content {
    background-color: {{ page.content_bg_colour }};
    margin-bottom: 0;
    padding: 3em 0;
    position: relative;
    left: 0;
    min-height: 46em;
    -webkit-transition: left 300ms ease-in-out;
    -moz-transition: left 300ms ease-in-out;
    -o-transition: left 300ms ease-in-out;
    -ms-transition: left 300ms ease-in-out;
    transition: left 300ms ease-in-out;
}




section.content:after{
  content: "";
    display: block;
    width: 506px;
    height: 231px;
    margin: 0;
    position: absolute;
    bottom: 177px;
    left: -336px;
    z-index: -1;
    background: transparent;
    background-repeat: no-repeat;
    background-position: left top;
    background-image: url(./svg/{{ page.svg_asset }}) ;
    -webkit-transform: rotate({{ page.svg_asset_rotation }});
    -moz-transform: rotate({{ page.svg_asset_rotation }});
    -ms-transform: rotate({{ page.svg_asset_rotation }});
    -o-transform: rotate({{ page.svg_asset_rotation }});
    transform: rotate({{ page.svg_asset_rotation }});
    opacity: 0.2;
    background-size: {{ page.svg_asset_size }}
}

section > h1 {
	position: relative;
	left: -1.1em;
}

section > h1:hover .permalink {
	visibility: visible;
}

section .permalink {
	text-decoration: none;
	color: {{ page.greyed_out }};
	float: left;
	margin-right: 0.2em;
	visibility: hidden;
  font-family: Code2000, "DejaVu Sans", "DejaVu Sans Bold", "DejaVu Sans Bold Oblique", "DejaVu Sans Condensed", "DejaVu Sans Condensed Bold", "DejaVu Sans Condensed Bold Oblique", "DejaVu Sans Condensed Oblique", "DejaVu Sans Mono", "DejaVu Sans Mono Bold", "DejaVu Sans Oblique", "EversonMono", "EversonMono-Oblique", "Symbola"
}

section .permalink:hover {
	color: {{ page.copy_colour }};
}

.project-name {
    font-family: {{ page.font }}, serif;
    font-size: 162.5%;
}

.overview .project-name {
    color: {{ page.highlight_colour }};
}


.quote blockquote, .quote cite {
    text-align:center;
    display:block;
}

.quote blockquote{
    font-size: 1.5em;
    line-height: 1.46em;
    padding: 0 3em;
    margin-top: 0;
}

.quote blockquote:before {
    content: "\201C"
}
.quote blockquote:after {
    content: "\201D"
}

.quote cite {
    font-size: 1.3em;
    font-style: italic;
    font-family: {{ page.font}} , serif;
}

.quote {
  padding-top: 6em;
  position:relative;
}

section.quote:before,
section.quote:after {
  content: "";
  display: block;
  position: absolute;
  top: 0;
  left: {{ page.quote_svg_left_pos }};
  width:88px;
  height: 39px;
  margin: 0;
  background-image: url(./svg/{{ page.svg_asset }});
  background-repeat: no-repeat;
  background-position: center top;
  background-size: 100%;
  background-color: transparent;
  -webkit-transform: {{ page.quote_svg_left_transform }};
  -moz-transform: {{ page.quote_svg_left_transform }};
  -ms-transform: {{ page.quote_svg_left_transform }};
  -o-transform: {{ page.quote_svg_left_transform }};
  transform: {{ page.quote_svg_left_transform }};
  visibility: visible;
}

section.quote:after {
  left: {{ page.quote_svg_right_pos }};
  -webkit-transform: {{ page.quote_svg_right_transform }};
  -moz-transform: {{ page.quote_svg_right_transform }};
  -ms-transform: {{ page.quote_svg_right_transform }};
  -o-transform: {{ page.quote_svg_right_transform }};
  transform: {{ page.quote_svg_right_transform }};
}

/* Hanging indent */

.embedded > ul,
.embedded > ul {
    margin-left: -1em;
    padding-bottom: 1em;
}

.embedded > ol,
.embedded > ol {
    margin-left: 1.5em;
}

article > p,
section > p {
    padding-left: 1em;
}

article > p:first-of-type,
section > p:first-of-type,
article > h2 + p,
.embedded > h3 + p,
.embedded > h4 + p,
.embedded > h5 + p {
    text-indent: -1em;
}



/* Embedded Markdown Docs */
.embedded h1 {
	font-size: 2.2em;
}

.embedded h2 {
	font-size: 1.8em;
}

.embedded h3 {
	font-size: 1.6em;
	margin: 2em 0 1em;
}

.embedded h4{
	font-size: 1.5em;
	margin: 2em 0 1em;
}

.embedded h5{
	font-size: 1.4em;
	margin: 2em 0 1em;
}

.embedded ul li {
	list-style-type: circle;
	margin-left: 26px;
}

.embedded p.image-left,
.embedded p.image-right {
    text-indent: 0;
    padding-left: 0;
}

.embedded .image-left img{
    float: left;
    margin: 0 1em 1em 0;
}

.embedded .image-right img{
    float: right;
    margin: 0 0 1em 1em;
}

.embedded .image-right:before,
.embedded .image-right:after,
.embedded .image-left:before,
.embedded .image-left:after {
    content:"";
    display:table;
}
.embedded .image-left:after,
.embedded .image-right:after {
    clear:both;
}

button {
    color:{{ page.highlight_colour }};
    border: 1px solid {{ page.button_border }};
    border-radius: 3px;
    background: {{ page.lowlight_colour }};
    background: -moz-linear-gradient(top, {{ page.lowlight_colour }} 0%, {{ page.lowlight_colour }} 18%, {{ page.button_mid_stop }} 78%, {{ page.button_mid_stop }} 100%);
    background: -webkit-gradient(linear, left top, left bottom, color-stop(0%,{{ page.lowlight_colour }}), color-stop(18%,{{ page.lowlight_colour }}), color-stop(78%,{{ page.button_mid_stop }}), color-stop(100%,{{ page.button_mid_stop }}));
    background: -webkit-linear-gradient(top, {{ page.lowlight_colour }} 0%,{{ page.lowlight_colour }} 18%,{{ page.button_mid_stop }} 78%,{{ page.button_mid_stop }} 100%);
    background: -o-linear-gradient(top, {{ page.lowlight_colour }} 0%,{{ page.lowlight_colour }} 18%,{{ page.button_mid_stop }} 78%,{{ page.button_mid_stop }} 100%);
    background: -ms-linear-gradient(top, {{ page.lowlight_colour }} 0%,{{ page.lowlight_colour }} 18%,{{ page.button_mid_stop }} 78%,{{ page.button_mid_stop }} 100%);
    background: linear-gradient(top, {{ page.lowlight_colour }} 0%,{{ page.lowlight_colour }} 18%,{{ page.button_mid_stop }} 78%,{{ page.button_mid_stop }} 100%);
}

button:hover,
button:focus,
button:active {
    background: {{ page.button_colour }};
    background: -moz-linear-gradient(top, {{ page.button_colour }} 0%, {{ page.button_colour_highlight }} 100%);
    background: -webkit-gradient(linear, left top, left bottom, color-stop(0%,{{ page.button_colour }}), color-stop(100%,{{ page.button_colour_highlight }}));
    background: -webkit-linear-gradient(top, {{ page.button_colour }} 0%,{{ page.button_colour_highlight }} 100%);
    background: -o-linear-gradient(top, {{ page.button_colour }} 0%,{{ page.button_colour_highlight }} 100%);
    background: -ms-linear-gradient(top, {{ page.button_colour }} 0%,{{ page.button_colour_highlight }} 100%);
    background: linear-gradient(top, {{ page.button_colour }} 0%,{{ page.button_colour_highlight }} 100%);
}

.buttons {
	margin-top: 1.5em;
    margin-left: -1em;
}

.button {
	color: {{ page.highlight_colour }};
	text-decoration: none;
	display: inline-block;
	padding: 0.5em;
	background:{{ page.large_button_colour }};
	background-image: -webkit-linear-gradient(top,{{ page.large_button_colour }}, {{ page.large_button_stop }});
	background-image: -moz-linear-gradient(top,{{ page.large_button_colour }}, {{ page.large_button_stop }});
	background-image: -o-linear-gradient(top,{{ page.large_button_colour }}, {{ page.large_button_stop }});
	background-image: linear-gradient(top,{{ page.large_button_colour }}, {{ page.large_button_stop }});
	border-radius: 5px;
	border: 2px solid {{ page.highlight_colour }};
    font-family: 'Lato', sans-serif;
    font-weight: bold;
    font-size:112.5%;
}

.button:hover {
	background:{{ page.large_button_colour }};
  color:{{ page.highlight_colour }};
	background-image: -webkit-linear-gradient(top,{{ page.large_button_colour }}, {{ page.large_button_highlight }});
	background-image: -moz-linear-gradient(top,{{ page.large_button_colour }}, {{ page.large_button_highlight }});
	background-image: -o-linear-gradient(top,{{ page.large_button_colour }}, {{ page.large_button_highlight }});
	background-image: linear-gradient(top,{{ page.large_button_colour }}, {{ page.large_button_highlight }});
    -webkit-transition: background-image 0.3s ease-out;
}

.button:active {
	background: {{ page.large_button_highlight }};
  color:{{ page.highlight_colour }};
}

.button .version{
  color: {{ page.copy_colour }};
  font-size:77%;
}

.button:first-child {
	margin-right: 1em;
}

/* before SVG was # ./img/button-icon-sprite.png */
.icon {
    height: 0;
    width: 24px;
    padding-top: 24px;
    border-radius: 5px;
    display: block;
    overflow: hidden;
    background: {{ page.icon_colour }};
    background-image: url({{ page.show_subnav_icon }});
    background-image: url({{ page.show_subnav_icon }}) -moz-linear-gradient(top, {{ page.icon_colour }} 0%, {{ page.icon_stop }} 100%);
    background-image: url({{ page.show_subnav_icon }}) -webkit-gradient(linear, left top, left bottom, color-stop(0%,{{ page.icon_colour }}), color-stop(100%,{{ page.icon_stop }}));
    background-image: url({{ page.show_subnav_icon }}) -webkit-linear-gradient(top, {{ page.icon_colour }} 0%,{{ page.icon_stop }} 100%);
    background-image: url({{ page.show_subnav_icon }}) -o-linear-gradient(top, {{ page.icon_colour }} 0%,{{ page.icon_stop }} 100%);
    background-image: url({{ page.show_subnav_icon }}) -ms-linear-gradient(top, {{ page.icon_colour }} 0%,{{ page.icon_stop }} 100%);
    background-image: url({{ page.show_subnav_icon }}) linear-gradient(top, {{ page.icon_colour }} 0%,{{ page.icon_stop }} 100%);
    background-repeat: no-repeat;
    background-size: 80%;
    border: 1px solid {{ page.icon_border }};
}

.show-subnav .icon{
    background-position: 2px 3px;
    float: left;
}

#navigation li.show-subnav {
    float: left;
    margin-top: -0.3em;
    border-right:0;
}

#navigation.show-subnav-button li.show-subnav + li {
    border-left-width:1px;
}

/* Change Log Section */
.change-log li h2 {
	font-size: 1em;
	margin-bottom: 0.75em;
}

.change-log li li {
	font-size: 0.875em /* 14px/16px */;
	margin-left: 26px;
	list-style-type: circle;
}

.run {
	position: relative;
}

.run .eval {
	z-index: 100;
	position: absolute;
    top: auto;
    left: auto;
    bottom: 104px;
    right: -6px;
	cursor: pointer;
}

.run output {
	font-family: Menlo, mono-space;
	display: block;
	background-color: {{ page.content_bg_colour }};
	font-size: 1.4em; /* Fixes odd issue in FF */
    min-height:1em;
	overflow: auto;
	overflow-y: hidden;
	-webkit-tab-size: 2;
	-moz-tab-size: 2;
	-o-tab-size: 2;
	tab-size: 2;
	margin: 0 -3.2em 2em;
	padding: 1.5em 3.5em;
	border: 3px solid #eee;
	border-left: 0;
	border-right: 0;
	-webkit-transition: border-color 1.5s, background-color 1.5s;
	-moz-transition: border-color 1.5s, background-color 1.5s;
	-o-transition: border-color 1.5s, background-color 1.5s;
	-ms-transition: border-color 1.5s, background-color 1.5s;
	transition: border-color 1.5s, background-color 1.5s;
}

.run output.loaded {
	border-color: #fef5af;
	background-color: #fdfdea;
}

aside li,
.buttons .badge {
    float: left;
    margin-right: 1em;
}

aside:after {
    content: "";
    display: block;
    clear: both;
}

aside li  a,
aside li  span,
.buttons .badge {
    width: 3.025em;
    height: 0em;
    border: 0.625em solid {{ page.content_hover_colour }};
    border-radius: 3.025em;
    overflow: hidden;
    padding-top: 3.025em;
    display:block;
    background: url(./img/icon-sprite.png) no-repeat;
    -webkit-transition: border-color 0.3s ease-out;
    position:relative;
}

.buttons .badge {
    border-width: 0.2em;
    width: 2.5em;
    border-radius: 2.5em;
    padding-top: 2.5em;
}

aside li  a:hover,
.buttons .badge:hover {
    border-color: {{ page.content_bg_colour }};
    -webkit-transition: border-color 0.3s ease-out;
}

aside li.github a {
    background-position: -5px 0;
}

aside li.twitter a{
    background-position: -2px -128px;
}

aside li.code-javascript span {
    background-position: -6px -246px;
}
aside li.code-html5 span {
    background-position: 0 -460px;
}
aside li.code-css span {
    background-position: 0 -552px;
}

.buttons .badge.github {
    background-position: 0px -359px;
}

.github a{
  /* -webkit-filter: grayscale(1); */
}

aside .github a:after ,
.buttons .badge.github:after {
  content: "";
  display: block;
  width: 3.0265em;
  height: 3.0265em;
  background-color: {{ page.badge_overlay }};
  opacity: 0.5;
  position: absolute;
  top: 0;
  left: 0;
  border-radius: 50%;
}

.buttons .badge.github:after {
  width: 2.5em;
  height: 2.5em;
  top: 0;
  left: 0;
}

.ace_cursor.ace_hidden {
	opacity: 0!important;
}

.ace_editor {
	font-family: Inconsolata, monospace !important;
    font-size: 1.6em !important;
}

.ace_editor .ace_sb {
    overflow-y: auto !important;
}

.ace_scroller {
    overflow-x: auto !important;
}


@media (min-width:340px) {
	#navigation {
		text-align: left;
  }
}


@media (min-width:35em) {


  header img {
    width: 281px;
  }

	#navigation li {
		font-size: 1.8em;
	}

  #navigation ul,
  footer > div,
  header h1,
	section.content {
		max-width: 61em;
		margin-left: auto;
		margin-right: auto;
	}



  header h1 {
		font-size: 5.4em;
    padding:  2em 5.55em 0.27em 0.55em;
    position:relative;
    display: inline-block;
	}

  header h1:after{
    content: "";
    display: block;
    position: absolute;
    top: 40px;
    right: 10px;
    width:280px;
    height: 126px;
    background-image: url(./svg/{{ page.svg_asset }});
    background-repeat: no-repeat;
    background-position: right top;
    background-size: 100%;
    background-color: transparent;
    -webkit-filter: {{ page.svg_title_filter }};
    -webkit-transform: {{ page.svg_title_rotation }};
    -moz-transform: {{ page.svg_title_rotation }};
    -ms-transform: {{ page.svg_title_rotation }};
    -o-transform: {{ page.svg_title_rotation }};
    transform: {{ page.svg_title_rotation }};
  }

  footer > div {
      text-align: right;
      padding:2em 2em 2em 0;
  }

	section:after {
		margin-left: -4em;
		margin-right: -4em;
	}

	section pre {
		margin-left: -5.6em;
		margin-right: -5.6em;
		padding-left: 5em;
		padding-right: 2.5em;
    max-width:65em;
	}

  #navigation.float h1 {
    font-size: 2.6em;
    margin-top: -0.1em;
    display: block;
  }

  .run .eval {
      z-index: 100;
      position: absolute;
      top: 23px;
      left: -40px;
      bottom: auto;
      right: auto;
      cursor: pointer;
  }

  .icon {
      width: 31px;
      padding-top: 31px;
      border-radius: 7px;
      background-size: auto;
  }
  .show-subnav .icon{
      background-position: 3px 5px;
  }

  #navigation li.show-subnav{
      display:none;
  }
  #navigation.show-subnav-button  li.show-subnav{
      display:block;
  }

}
  
@media (min-width:52em) {

    #subnav.off-left  {
       // margin-left : -100%;
    }

    aside,
    #subnav,
    #subnav.show-nav {
      //  margin-left: 0;
    }

    #subnav,
    #subnav.show-nav {
        opacity : 1;
    }


    aside {
        position: absolute;
        top: 3em;
        right: -10em;
        margin: 0;
        z-index:-1;
    }

    aside li {
        float: none;
        margin-right: 0;
    }

    aside li  a,
    aside li  span{
        border-color: {{ page.content_bg_colour }};
        margin-bottom: 1.5em;
    }

    aside li a:hover{
        border-color: {{ page.content_hover_colour }};
    }

    aside:after{
        width: 90px;
        height: 240px;
        margin: 0;
        background: transparent;
        background-repeat: no-repeat;
        background-position: left top;
        background-image: url({{ page.icon_stem }}) ;
        position: absolute;
        bottom: -210px;
        left: -43px;
    }


}

/* Force hardware acceleration on very small screens (assuming mobile device), optimise background */

@media only screen and (min-device-width: 320px)  and (max-device-width: 480px) {
  section.content,
  #subnav.show-nav {
    -webkit-transition: none;
  }
  body {
    background-image: url(./img/tile.png);
    //-webkit-transform:scale3d(1,1,1);
  }
}


/* Force correct font loading behaviour to avoid FOUT in all browsers */
/*
.wf-loading h1,
.wf-loading h2,
.wf-loading h3,
.wf-loading h4,
.wf-loading p,
.wf-loading blockquote,
.wf-loading ul,
.wf-loading li,
.wf-loading a,
.wf-loading em,
.wf-loading span {

  visibility: hidden;

<<<<<<< HEAD
}
=======
}
*/
>>>>>>> 5114205d
<|MERGE_RESOLUTION|>--- conflicted
+++ resolved
@@ -1021,9 +1021,5 @@
 
   visibility: hidden;
 
-<<<<<<< HEAD
-}
-=======
-}
-*/
->>>>>>> 5114205d
+}
+*/