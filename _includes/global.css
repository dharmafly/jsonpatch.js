--- conflicted
+++ resolved
@@ -1240,27 +1240,9 @@
   }
 }
 
-<<<<<<< HEAD
-/* Force correct font loading behaviour to avoid FOUT in all browsers */
-
-/*.wf-loading h1,
-.wf-loading h2,
-.wf-loading h3,
-.wf-loading h4,
-.wf-loading p,
-.wf-loading blockquote,
-.wf-loading ul,
-.wf-loading li,
-.wf-loading a,
-.wf-loading em,
-.wf-loading span {
-
-  visibility: hidden;
-
-}*/
-=======
+
 /* Force correct font loading behaviour to avoid FOUT  */
->>>>>>> e9730251
+
 .ie .loading h1.title,
 .wf-electrolize-n4-loading h1,
 .wf-loading h1{
