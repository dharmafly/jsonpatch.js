_site
_bin
<<<<<<< HEAD
_config-local.yml
=======
>>>>>>> 306dba82
FiddlerRules.farx
.DS_Store

lib-cov
*.seed
*.log
*.csv
*.dat
*.out
*.pid
*.gz

pids
logs
results

node_modules
npm-debug.log
<|MERGE_RESOLUTION|>--- conflicted
+++ resolved
@@ -1,9 +1,5 @@
 _site
 _bin
-<<<<<<< HEAD
-_config-local.yml
-=======
->>>>>>> 306dba82
 FiddlerRules.farx
 .DS_Store
 
