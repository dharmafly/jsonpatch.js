/*globals ace jQuery*/
/*jshint indent:4*/

var examples = {};
    examples.index = 0;

// For each code block, create an editor
jQuery('pre').each(function () {
    var $pre = jQuery(this);
    $pre.addClass("runnable").wrap('<div class="run" />');

    var code = $pre.find('code'),
        output, button;
    
    // Check code block for runnable keywords and setup output box
    // and run button.
    if (code.text().indexOf('demoElement') > -1 || code.text().indexOf('alert') > -1) {
      
      examples.index += 1;
      
      code.attr('contenteditable', true).attr('id', 'code-' + examples.index);
      
      output = jQuery('<output>click \'run\' button</output>').attr('id', 'output-' + examples.index);
      button = jQuery('<button class="eval">Run</button>').data({
          output: output,
          index: examples.index
      });

      jQuery(this.parentNode).append(output[0]);
      jQuery(this).append(button[0]);
      
<<<<<<< HEAD
      
    } else {
    
      readOnly = true;
      
      if(examples.hasEditor){
        createAceEditor(code[0], readOnly);
      }
=======
    }else{
>>>>>>> 02362b75
      
      jQuery(this).removeClass("runnable");
      
    }
});

// Attach handlers to "Run" buttons
jQuery('button.eval')
.click(function () {
    var button = jQuery(this),
        index =  button.data('index'),  
        output = button.data('output');

    output.empty();
    setTimeout(function () {
        var demoElement = 'jQuery("#' + output[0].id + '")[0]',
            code  = jQuery('#code-' + index).text(),
            $alert  = 'function (msg) {jQuery("#' + output[0].id + '").append("alert: " + msg + "</br/>");}';

        // Add and remove a class when the code is run.
        output.addClass('loaded');
        setTimeout(function () {
            output.removeClass('loaded');
        }, 1500);
        

        // Execute the code in a custom scope that includes alert() and $output.
<<<<<<< HEAD
        jQuery.globalEval('(function (demoElement, alert) {\n' + code + '\n})(' + demoElement + ', ' + $alert + ')');
=======
        try{
        jQuery.globalEval('(function (demoElement, alert) {' + code + '})(' + demoElement + ', ' + $alert + ')');
        }catch(e){
          console.log(e);
          var error = e.message;
          jQuery('#output-' + index).html('error: ' + error)
        }
        
>>>>>>> 02362b75
    }, 300);
});<|MERGE_RESOLUTION|>--- conflicted
+++ resolved
@@ -29,18 +29,7 @@
       jQuery(this.parentNode).append(output[0]);
       jQuery(this).append(button[0]);
       
-<<<<<<< HEAD
-      
-    } else {
-    
-      readOnly = true;
-      
-      if(examples.hasEditor){
-        createAceEditor(code[0], readOnly);
-      }
-=======
     }else{
->>>>>>> 02362b75
       
       jQuery(this).removeClass("runnable");
       
@@ -68,9 +57,6 @@
         
 
         // Execute the code in a custom scope that includes alert() and $output.
-<<<<<<< HEAD
-        jQuery.globalEval('(function (demoElement, alert) {\n' + code + '\n})(' + demoElement + ', ' + $alert + ')');
-=======
         try{
         jQuery.globalEval('(function (demoElement, alert) {' + code + '})(' + demoElement + ', ' + $alert + ')');
         }catch(e){
@@ -79,6 +65,5 @@
           jQuery('#output-' + index).html('error: ' + error)
         }
         
->>>>>>> 02362b75
     }, 300);
 });